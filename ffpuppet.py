--- conflicted
+++ resolved
@@ -163,32 +163,7 @@
         env["XPCOM_DEBUG_BREAK"] = "warn"
 
         # setup Address Sanitizer options if not set manually
-<<<<<<< HEAD
-        if 'ASAN_OPTIONS' not in env:
-            env['ASAN_OPTIONS'] = ' '.join((
-                'alloc_dealloc_mismatch=0',
-                'allocator_may_return_null=0',
-                'check_initialization_order=1',
-                'check_malloc_usable_size=0',
-                #'detect_leaks=1',
-                'detect_stack_use_after_return=0',
-                'disable_core=1',
-                'strict_init_order=1',
-                'strict_memcmp=0',
-                'symbolize=1'
-            ))
-
-        if os.path.isfile(os.path.join(os.path.dirname(bin_path), 'llvm-symbolizer')):
-            env['ASAN_SYMBOLIZER_PATH'] = os.path.join(os.path.dirname(bin_path), 'llvm-symbolizer')
-            env['MSAN_SYMBOLIZER_PATH'] = os.path.join(os.path.dirname(bin_path), 'llvm-symbolizer')
-        if 'ASAN_SYMBOLIZER_PATH' in os.environ:
-            env['ASAN_SYMBOLIZER_PATH'] = os.environ['ASAN_SYMBOLIZER_PATH']
-            env['MSAN_SYMBOLIZER_PATH'] = os.environ['ASAN_SYMBOLIZER_PATH']
-            if not os.path.isfile(env['ASAN_SYMBOLIZER_PATH']):
-                print('WARNING: Invalid ASAN_SYMBOLIZER_PATH (%s)' % (
-                    env['ASAN_SYMBOLIZER_PATH']
-=======
-        if not env.has_key("ASAN_OPTIONS"):
+        if "ASAN_OPTIONS" not in env:
             env["ASAN_OPTIONS"] = " ".join((
                 "alloc_dealloc_mismatch=0",
                 "allocator_may_return_null=0",
@@ -205,13 +180,12 @@
         if os.path.isfile(os.path.join(os.path.dirname(bin_path), "llvm-symbolizer")):
             env["ASAN_SYMBOLIZER_PATH"] = os.path.join(os.path.dirname(bin_path), "llvm-symbolizer")
             env["MSAN_SYMBOLIZER_PATH"] = os.path.join(os.path.dirname(bin_path), "llvm-symbolizer")
-        if os.environ.has_key("ASAN_SYMBOLIZER_PATH"):
+        if "ASAN_SYMBOLIZER_PATH" in os.environ:
             env["ASAN_SYMBOLIZER_PATH"] = os.environ["ASAN_SYMBOLIZER_PATH"]
             env["MSAN_SYMBOLIZER_PATH"] = os.environ["ASAN_SYMBOLIZER_PATH"]
             if not os.path.isfile(env["ASAN_SYMBOLIZER_PATH"]):
                 print("WARNING: Invalid ASAN_SYMBOLIZER_PATH (%s)" % (
                     env["ASAN_SYMBOLIZER_PATH"]
->>>>>>> 260a1f9b
                 ))
 
         if self._profile_dir is None:
@@ -223,12 +197,7 @@
             suffix="_log.txt",
             prefix=time.strftime("ffp_%Y-%m-%d_%H-%M-%S_")
         )
-<<<<<<< HEAD
         self._log_fp = os.fdopen(fd, 'wb')
-=======
-        os.close(fd)
-        self._log_fp = open(self._log, "wb")
->>>>>>> 260a1f9b
 
         init_soc = self._bootstrap_start(timeout=launch_timeout)
         # build Firefox launch command
