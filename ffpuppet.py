#!/usr/bin/env python2

# This Source Code Form is subject to the terms of the Mozilla Public
# License, v. 2.0. If a copy of the MPL was not distributed with this
# file, You can obtain one at http://mozilla.org/MPL/2.0/.

import argparse
import errno
import logging
import os
import platform
import random
import re
import shutil
import socket
import subprocess
import tempfile
import time
try: # py 2-3 compatibility
    from urllib import pathname2url # pylint: disable=no-name-in-module
except ImportError:
    from urllib.request import pathname2url # pylint: disable=no-name-in-module

try:
    import xvfbwrapper
except ImportError:
    pass

try: # py 2-3 compatibility
    import breakpad_syms
    import workers.log_scanner as log_scanner
    import workers.memory_limiter as memory_limiter
except ImportError:
    import ffpuppet.breakpad_syms
    import ffpuppet.workers.log_scanner as log_scanner # pylint: disable=no-name-in-module
    import ffpuppet.workers.memory_limiter as memory_limiter # pylint: disable=no-name-in-module


__author__ = "Tyson Smith"
__all__ = ("FFPuppet", "LaunchError")

log = logging.getLogger("ffpuppet") # pylint: disable=invalid-name


def open_unique(mode="w"):
    """
    Create and open a unique file.

    @type mode: String
    @param mode: File mode. See documentation for open().

    @rtype: file object
    @return: An open file object.
    """

    tmp_fd, log_file = tempfile.mkstemp(
        suffix="_log.txt",
        prefix=time.strftime("ffp_%Y-%m-%d_%H-%M-%S_"))
    os.close(tmp_fd)

    # open with 'open' so the file object 'name' attribute is correct
    return open(log_file, mode)


class LaunchError(Exception):
    pass


class FFPuppet(object):
    def __init__(self, use_profile=None, use_valgrind=False, use_xvfb=False, use_gdb=False):
        self._abort_tokens = set() # tokens used to notify log scanner to kill the browser process
        self._log = None
        self._platform = platform.system().lower()
        self._proc = None
        self._profile_template = use_profile # profile that is used as a template
        self._use_valgrind = use_valgrind
        self._use_gdb = use_gdb
        self._workers = list() # collection of threads and processes
        self._xvfb = None
        self.closed = True # False once launch() is called and True once close() is called
        self.profile = None # path to profile

        if use_valgrind:
            if self._platform == "windows":
                raise EnvironmentError("Valgrind is not supported on Windows")
            try:
                with open(os.devnull, "w") as null_fp:
                    subprocess.call(["valgrind", "--version"], stdout=null_fp, stderr=null_fp)
            except OSError:
                raise EnvironmentError("Please install Valgrind")

        if use_gdb:
            try:
                with open(os.devnull, "w") as null_fp:
                    subprocess.call(["gdb", "--version"], stdout=null_fp, stderr=null_fp)
            except OSError:
                raise EnvironmentError("Please install GDB")

        if use_xvfb:
            if self._platform != "linux":
                raise EnvironmentError("Xvfb is only supported on Linux")

            # This loop is a hack and is here because xvfbwrapper 0.2.8 doesn't
            # do a good job ensuring the process is running
            for tries_left in range(10, -1, -1):
                try:
                    try:
                        self._xvfb = xvfbwrapper.Xvfb(width=1280, height=1024)
                    except NameError:
                        raise EnvironmentError("Please install xvfbwrapper")
                    self._xvfb.start()
                    time.sleep(1)
                    if self._xvfb.proc.poll() is not None:
                        raise RuntimeError("Xvfb isn't running after start() is called")
                except RuntimeError:
                    if tries_left:
                        continue
                    raise
                break


    def get_environ(self, target_bin):
        """
        Get the string environment that is used when launching the browser.

        @type bin_path: String
        @param bin_path: Path to the Firefox binary

        @rtype: dict
        @return: A dict representing the string environment
        """
        env = dict(os.environ)
        if self._use_valgrind:
            # https://developer.gimp.org/api/2.0/glib/glib-running.html#G_DEBUG
            env["G_DEBUG"] = "gc-friendly"

        # https://developer.gimp.org/api/2.0/glib/glib-running.html#G_SLICE
        env["G_SLICE"] = "always-malloc"
        env["MOZ_CC_RUN_DURING_SHUTDOWN"] = "1"
        env["MOZ_CRASHREPORTER_DISABLE"] = "1"
        env["MOZ_GDB_SLEEP"] = "0"
        env["XRE_NO_WINDOWS_CRASH_DIALOG"] = "1"
        env["XPCOM_DEBUG_BREAK"] = "warn"

        # setup Address Sanitizer options if not set manually
        # https://github.com/google/sanitizers/wiki/AddressSanitizerFlags
        if "ASAN_OPTIONS" not in env:
            env["ASAN_OPTIONS"] = ":".join((
                "abort_on_error=true",
                #"alloc_dealloc_mismatch=false", # different defaults per OS
                "allocator_may_return_null=true",
                "check_initialization_order=true",
                #"check_malloc_usable_size=false", # defaults True
                #"detect_stack_use_after_return=true", # can't launch firefox with this enabled
                "disable_coredump=true",
                "sleep_before_dying=0",
                "strict_init_order=true",
                #"strict_memcmp=false", # defaults True
                "symbolize=true"))

        # default to environment definition
        if "ASAN_SYMBOLIZER_PATH" in os.environ:
            env["ASAN_SYMBOLIZER_PATH"] = os.environ["ASAN_SYMBOLIZER_PATH"]
            env["MSAN_SYMBOLIZER_PATH"] = os.environ["ASAN_SYMBOLIZER_PATH"]
            if not os.path.isfile(env["ASAN_SYMBOLIZER_PATH"]):
                log.warning("Invalid ASAN_SYMBOLIZER_PATH (%s)", env["ASAN_SYMBOLIZER_PATH"])

        # look for llvm-symbolizer bundled with firefox build
        if "ASAN_SYMBOLIZER_PATH" not in env:
            if self._platform == "windows":
                symbolizer_bin = os.path.join(os.path.dirname(target_bin), "llvm-symbolizer.exe")
            else:
                symbolizer_bin = os.path.join(os.path.dirname(target_bin), "llvm-symbolizer")
            if os.path.isfile(symbolizer_bin):
                env["ASAN_SYMBOLIZER_PATH"] = symbolizer_bin
                env["MSAN_SYMBOLIZER_PATH"] = symbolizer_bin

        # https://bugzilla.mozilla.org/show_bug.cgi?id=1305151
        # skia assertions are easily hit and mostly due to precision, disable them.
        if "MOZ_SKIA_DISABLE_ASSERTS" not in env:
            env["MOZ_SKIA_DISABLE_ASSERTS"] = "1"

        if "RUST_BACKTRACE" not in env:
            env["RUST_BACKTRACE"] = "1"

        # setup Undefined Behavior Sanitizer options if not set manually
        if "UBSAN_OPTIONS" not in env:
            env["UBSAN_OPTIONS"] = "print_stacktrace=1"

        return env


    def add_abort_token(self, token):
        """
        Add a token that when present in the browser log will have the browser process terminated.

        @type token: String
        @param token: string to search for in the browser log.

        @rtype: None
        @return: None
        """

        self._abort_tokens.add(token)


    def clone_log(self, target_file=None, offset=None, symbolize=False):
        """
        Create a copy of the current browser log.

        @type target_file: String
        @param target_file: The log contents will be saved to target_file.

        @type offset: int
        @param offset: Where to begin reading the log from

        @type symbolize: bool
        @param symbolize: symbolize debug stack trace output. WARNING: calculating a value to be
            used with offset with this set will cause issues.

        @rtype: String or None
        @return: Name of the file containing the cloned log or None on failure
        """

        # check if there is a log to clone
        if self._log is None or not os.path.isfile(self._log.name):
            return None

<<<<<<< HEAD
        self._log.flush()
=======
        try:
            self._log.flush()
        except ValueError: # ignore exception if file is closed
            pass
>>>>>>> 841c40df
        with open(self._log.name, "rb") as logfp:
            if offset is not None:
                logfp.seek(offset)
            if target_file is None:
                cpyfp = open_unique("wb")
                target_file = cpyfp.name
            else:
                cpyfp = open(target_file, "wb")
            try:
                if symbolize:
                    cpyfp.write(breakpad_syms.addr2line(logfp.read()))
                else:
                    cpyfp.write(logfp.read())
            finally:
                cpyfp.close()

        return target_file


<<<<<<< HEAD
    def save_log(self, log_file, symbolize=True):
=======
    def log_length(self):
        """
        Get the length of the current browser log.

        @rtype: int
        @return: length of the current browser log in bytes.
        """
        if self._log is None or not os.path.isfile(self._log.name):
            return 0

        try:
            self._log.flush()
        except ValueError: # ignore exception if file is closed
            pass
        with open(self._log.name, "rb") as logfp:
            logfp.seek(0, os.SEEK_END)
            return logfp.tell()


    def save_log(self, log_file):
>>>>>>> 841c40df
        """
        The browser log will be saved to log_file.
        This should only be called after close().

        @type log_file: String
        @param log_file: File to create to contain log data. Existing files will be overwritten.

        @type symbolize: bool
        @param symbolize: symbolize debug stack trace output

        @rtype: None
        @return: None
        """

        if not self.closed:
            raise RuntimeError("Log is still in use. Call close() first!")

        # copy log to location specified by log_file
        if self._log is not None and os.path.isfile(self._log.name):
            dst_path = os.path.dirname(log_file)
            if not dst_path:
                dst_path = os.getcwd()
            if not os.path.isdir(dst_path):
                os.makedirs(dst_path)
            log_file = os.path.join(os.path.abspath(dst_path), log_file)
            with open(self._log.name, "rb") as logfp, open(log_file, "wb") as cpyfp:
                if symbolize:
                    cpyfp.write(breakpad_syms.addr2line(logfp.read()))
                else:
                    cpyfp.write(logfp.read())


    def clean_up(self):
        """
        Remove all the remaining files that could have been created during execution.

        NOTE: Calling launch() after calling clean_up() is not intended and may not work
        as expected.

        @rtype: None
        @return: None
        """

        log.debug("clean_up() called")

        self.close()

        if self._log is not None and os.path.isfile(self._log.name):
            os.remove(self._log.name)
        self._log = None

        # close Xvfb
        if self._xvfb is not None:
            self._xvfb.stop()
            self._xvfb = None

        # at this point everything should be cleaned up
        assert self.closed, "self.closed is not True"
        assert self._proc is None, "self._proc is not None"
        assert self.profile is None, "self.profile is not None"
        assert not self._workers, "self._workers is not empty"


    def close(self):
        """
        Terminate the browser process and clean up all processes.

        @rtype: None
        @return: None
        """

        log.debug("close() called")

        # terminate the browser process
        if self._proc is not None:
            log.debug("firefox pid: %r", self._proc.pid)
            still_running = self._proc.poll() is None
            if still_running:
                log.debug("process needs to be closed")
                if self._use_valgrind:
                    # XXX: hack to prevent the browser from hanging when
                    # running under Valgrind and pressing ctrl+c...
                    # psutil's terminate() does work though
                    self._proc.kill()
                else:
                    self._proc.terminate()

            self._proc.wait()
            if self._log is not None and not self._log.closed:
                if still_running:
                    self._log.write("[Process was closed by ffpuppet]\n")
                self._log.write("[Exit code: %r]\n" % self._proc.returncode)
            log.debug("exit code: %r", self._proc.returncode)
            self._proc = None

        # join worker threads and processes
        log.debug("joining %d worker(s)...", len(self._workers))
        for worker in self._workers:
            worker.join()

            # copy worker logs to main log if is exists and contains data
            worker_log = None if self._log.closed else worker.collect_log()
            if worker_log:
                self._log.write("\n")
                self._log.write("[Worker: %s]\n" % worker.name)
                self._log.write(worker_log)
                self._log.write("\n")
            worker.clean_up()

        # clear out old workers
        self._workers = list()

        # close log
        if self._log is not None and not self._log.closed:
            self._log.close()

        # remove temporary profile directory if necessary
        if self.profile is not None and os.path.isdir(self.profile):
            shutil.rmtree(self.profile)
            self.profile = None

        self.closed = True


    def get_pid(self):
        """
        Get the browser process ID

        @rtype: int
        @return: browser process ID
        """
        return None if self._proc is None else self._proc.pid


    def build_launch_cmd(self, bin_path, additional_args=None):
        """
        Build a command that can be used to launch the browser.

        @type bin_path: String
        @param bin_path: Path to the Firefox binary

        @type additional_args: list
        @param additional_args: Additional arguments passed to Firefox.

        @rtype: list
        @return: List of arguments that make up the launch command
        """

        if not isinstance(bin_path, str):
            raise TypeError("Expecting 'str' got %r" % type(bin_path).__name__)

        cmd = [bin_path, "-no-remote"]
        if self.profile is not None:
            cmd += ["-profile", self.profile]

        if additional_args:
            if not isinstance(additional_args, list):
                raise TypeError("Expecting 'list' got %r" % type(additional_args).__name__)
            for add_arg in additional_args:
                if not isinstance(add_arg, str):
                    raise TypeError("Expecting 'str' got %r" % type(add_arg).__name__)
            cmd.extend(additional_args)

        if self._use_valgrind:
            cmd = [
                "valgrind",
                "-q",
                #"---error-limit=no",
                "--smc-check=all-non-file",
                "--show-mismatched-frees=no",
                "--show-possibly-lost=no",
                "--read-inline-info=yes",
                #"--leak-check=full",
                #"--track-origins=yes",
                "--vex-iropt-register-updates=allregs-at-mem-access"] + cmd

        if self._use_gdb:
            cmd = [
                "gdb",
                "-nx",
                "-x", os.path.abspath(os.path.join(os.path.dirname(__file__), "cmds.gdb")),
                "-ex", "run",
                "-ex", "print $_siginfo",
                "-ex", "info locals",
                "-ex", "info registers",
                "-ex", "backtrace full",
                "-ex", "disassemble",
                "-ex", "symbol-file",
                #"-ex", "symbol-file %s",
                "-ex", "sharedlibrary",
                "-ex", "info proc mappings",
                "-ex", "info threads",
                "-ex", "shared",
                "-ex", "info sharedlibrary",
                #"-ex", "init-if-undefined $_exitcode = -1", # windows
                #"-ex", "quit $_exitcode", # windows
                "-ex", "quit_with_code",
                "-return-child-result",
                "-batch",
                "--args"] + cmd # enable gdb

        return cmd


    def check_prefs(self, input_prefs):
        """
        Check that the current prefs.js file in use by the browser contains all the requested prefs.

        NOTE: There will be false positives if input_prefs does not adhere to the formatting that
        is used in prefs.js file generated by the browser.

        @type input_prefs: String
        @param input_prefs: Path to prefs.js file that contains prefs that should be merged
                            into the prefs.js file generated by the browser

        @rtype: bool
        @return: True if all prefs in input_prefs are merged otherwise False
        """

        if self.profile is None or not os.path.isfile(os.path.join(self.profile, "prefs.js")):
            log.debug("prefs.js not in profile: %r", self.profile)
            return False

        enabled_prefs = list()
        with open(os.path.join(self.profile, "prefs.js"), "r") as prefs_fp:
            for e_pref in prefs_fp:
                e_pref = e_pref.strip()
                if e_pref.startswith("user_pref("):
                    enabled_prefs.append(e_pref)

        with open(input_prefs, "r") as prefs_fp:
            missing_prefs = 0
            for r_pref in prefs_fp:
                r_pref = r_pref.strip()
                if not r_pref.startswith("user_pref("):
                    continue
                found = False
                for e_pref in enabled_prefs:
                    if r_pref.startswith(e_pref):
                        found = True
                        break
                if found:
                    continue
                log.debug("pref not set: %r", r_pref)
                missing_prefs += 1

        log.debug("%r pref(s) not set", missing_prefs)
        return missing_prefs < 1


    @staticmethod
    def create_profile(extension=None, prefs_js=None, template=None):
        """
        Create a profile to be used with Firefox

        @type extension: String
        @param extension: Path to an extension (e.g. DOMFuzz fuzzPriv extension) to be installed.

        @type prefs_js: String
        @param prefs_js: Path to a prefs.js file to install in the Firefox profile.

        @type template: String
        @param template: Path to an existing profile directory to use.

        @rtype: String
        @return: Path to directory to be used as a profile
        """

        profile = tempfile.mkdtemp(prefix="ffprof_")
        log.debug("profile directory: %r", profile)

        if template is not None:
            log.debug("using profile template: %r", template)
            shutil.rmtree(profile) # reuse the directory name
            if not os.path.isdir(template):
                raise IOError("Cannot find template profile: %r" % template)
            shutil.copytree(template, profile)
            invalid_prefs = os.path.join(profile, "Invalidprefs.js")
            # if Invalidprefs.js was copied from the template profile remove it
            if os.path.isfile(invalid_prefs):
                os.remove(invalid_prefs)

        if prefs_js is not None:
            log.debug("using prefs.js: %r", prefs_js)
            if not os.path.isfile(prefs_js):
                shutil.rmtree(profile, True) # clean up on failure
                raise IOError("prefs.js file does not exist: %r" % prefs_js)
            shutil.copyfile(prefs_js, os.path.join(profile, "prefs.js"))

            # times.json only needs to be created when using a custom pref.js
            times_json = os.path.join(profile, "times.json")
            if not os.path.isfile(times_json):
                with open(times_json, "w") as times_fp:
                    times_fp.write('{"created":%d}' % (int(time.time()) * 1000))

        # XXX: fuzzpriv extension support
        # should be removed when bug 1322400 is resolved if it is no longer used
        if extension is not None:
            os.mkdir(os.path.join(profile, "extensions"))
            if os.path.isfile(extension) and extension.endswith(".xpi"):
                shutil.copyfile(
                    extension,
                    os.path.join(profile, "extensions", os.path.basename(extension)))
            elif os.path.isdir(extension):
                shutil.copytree(
                    os.path.abspath(extension),
                    os.path.join(profile, "extensions", "domfuzz@squarefree.com"))
            else:
                shutil.rmtree(profile, True) # clean up on failure
                raise RuntimeError("Unknown extension: %r" % extension)

        return profile


    def launch(self, bin_path, launch_timeout=300, location=None, memory_limit=None,
               prefs_js=None, safe_mode=False, extension=None):
        """
        Launch a new browser process.

        @type bin_path: String
        @param bin_path: Path to the Firefox binary

        @type launch_timeout: int
        @param launch_timeout: Timeout in seconds for launching the browser

        @type location: String
        @param location: URL to navigate to after successfully starting up the browser

        @type memory_limit: int
        @param memory_limit: Memory limit in bytes. Browser will be terminated if its memory usage
                             exceeds the amount specified here.

        @type prefs_js: String
        @param prefs_js: Path to a prefs.js file to install in the Firefox profile.

        @type safe_mode: bool
        @param safe_mode: Launch Firefox in safe mode. WARNING: Launching in safe mode blocks with
                          a dialog that must be dismissed manually.

        @type extension: String
        @param extension: Path to an extension (e.g. DOMFuzz fuzzPriv extension) to be installed.

        @rtype: None
        @return: None
        """
        if self._proc is not None:
            raise LaunchError("Process is already running")

        bin_path = os.path.abspath(bin_path)
        if not os.path.isfile(bin_path) or not os.access(bin_path, os.X_OK):
            raise IOError("%s is not an executable" % bin_path)

        log.debug("requested location: %r", location)
        if location is not None:
            if os.path.isfile(location):
                location = "file:///%s" % pathname2url(os.path.abspath(location).lstrip('/'))
            elif re.match(r"http(s)?://", location, re.IGNORECASE) is None:
                raise IOError("Cannot find %s" % os.path.abspath(location))

        if memory_limit is not None and not memory_limiter.MemoryLimiterWorker.available:
            raise EnvironmentError("Please install psutil")

        self.closed = False
        launch_timeout = max(launch_timeout, 10) # force 10 seconds minimum launch_timeout

        # create and modify a profile
        self.profile = self.create_profile(
            extension=extension,
            prefs_js=prefs_js,
            template=self._profile_template)

        # performing the bootstrap helps guarantee that the browser
        # will be loaded and ready to accept input when launch() returns
        init_soc = self._bootstrap_start(timeout=launch_timeout)

        launch_args = ["http://127.0.0.1:%d" % init_soc.getsockname()[1]]
        if safe_mode:
            launch_args.insert(0, "-safe-mode")

        cmd = self.build_launch_cmd(
            bin_path,
            additional_args=launch_args)

        # clean up existing log file before creating a new one
        if self._log is not None and os.path.isfile(self._log.name):
            os.remove(self._log.name)

        # open log
        self._log = open_unique()
        self._log.write("Launch command: %s\n\n" % " ".join(cmd))
        self._log.flush()

        # launch the browser
        log.debug("launch command: %r", " ".join(cmd))
        self._proc = subprocess.Popen(
            cmd,
            creationflags=subprocess.CREATE_NEW_PROCESS_GROUP if self._platform == "windows" else 0,
            env=self.get_environ(bin_path),
            shell=False,
            stderr=self._log,
            stdout=self._log)
        log.debug("launched firefox with pid: %d", self._proc.pid)

        self._bootstrap_finish(init_soc, timeout=launch_timeout, url=location)
        log.debug("bootstrap complete")

        if prefs_js is not None and os.path.isfile(os.path.join(self.profile, "Invalidprefs.js")):
            raise LaunchError("%r is invalid" % prefs_js)

        if memory_limit is not None:
            # launch memory monitor thread
            self._workers.append(memory_limiter.MemoryLimiterWorker())
            self._workers[-1].start(self._proc.pid, memory_limit)

        if self._use_valgrind:
            self._abort_tokens.add(re.compile(r"==\d+==\s"))

        if self._abort_tokens:
            # launch log scanner thread
            self._workers.append(log_scanner.LogScannerWorker())
            self._workers[-1].start(self)


    def is_running(self):
        """
        Check if the browser process is running.

        @rtype: bool
        @return: True if the process is running otherwise False
        """
        return self._proc is not None and self._proc.poll() is None


    def _bootstrap_start(self, timeout=60):
        while True:
            try:
                init_soc = socket.socket(socket.AF_INET, socket.SOCK_STREAM)
                init_soc.setsockopt(socket.SOL_SOCKET, socket.SO_REUSEADDR, 1)
                init_soc.settimeout(timeout) # don't catch socket.timeout
                init_soc.bind(("127.0.0.1", random.randint(0x2000, 0xFFFF)))
                init_soc.listen(5)
                break
            except socket.error as soc_e:
                if soc_e.errno == errno.EADDRINUSE: # Address already in use
                    continue
                raise soc_e
        with open(os.path.join(self.profile, "prefs.js"), "a") as prefs_fp:
            prefs_fp.write("\n") # make sure there is a newline before appending to prefs.js
            prefs_fp.write("user_pref('capability.policy.policynames', 'localfilelinks');\n")
            prefs_fp.write("user_pref('capability.policy.localfilelinks.sites', "
                           "'http://127.0.0.1:%d');\n" % init_soc.getsockname()[1])
            prefs_fp.write("user_pref('capability.policy.localfilelinks.checkloaduri.enabled', "
                           "'allAccess');\n")
        return init_soc


    def _bootstrap_finish(self, init_soc, timeout=60, url=None):
        conn = None
        timer_start = time.time()
        try:
            # wait for browser test connection
            while True:
                try:
                    init_soc.settimeout(0.1)
                    conn, _ = init_soc.accept()
                    conn.settimeout(timeout)
                except socket.timeout:
                    if (time.time() - timer_start) >= timeout:
                        # timeout waiting browser connection
                        raise LaunchError("Launching browser timed out")
                    elif not self.is_running():
                        # browser must have died
                        raise LaunchError("Failure during browser startup")
                    continue # have not received connection
                break # received connection

            # handle browser test connection incoming data
            while len(conn.recv(4096)) == 4096:
                pass

            log.debug("redirect url: %r", url)
            response = "<head>" \
                       "<meta http-equiv=\"refresh\" content=\"0; url=%s\"/>" \
                       "</head>" % ("about:blank" if url is None else url)
            response = "HTTP/1.1 200 OK\r\n" \
                       "Content-Length: %d\r\n" \
                       "Content-Type: text/html\r\n" \
                       "Connection: close\r\n\r\n%s" % (len(response), response)

            conn.sendall(response.encode("UTF-8"))

        except socket.error:
            raise LaunchError("Failed to launch browser")

        except socket.timeout:
            raise LaunchError("Test connection timed out")

        finally:
            if conn is not None:
                conn.close()
            init_soc.close()


    def wait(self, timeout=0):
        """
        Wait for process to terminate. This call will block until the process exits unless
        a timeout is specified. If a timeout greater than zero is specified the call will
        only block until the timeout expires.

        @type timeout: float
        @param timeout: maximum amount of time to wait for process to terminate

        @rtype: int or None
        @return: exit code if process exits and None if timeout expired
        """
        timer_exp = time.time() + timeout
        while self._proc is not None:
            if timeout > 0 and timer_exp <= time.time():
                break
            if self._proc.poll() is not None:
                return self._proc.poll()
            time.sleep(0.1)

        return None


def _parse_args(argv=None):
    parser = argparse.ArgumentParser(description="Firefox launcher/wrapper")
    parser.add_argument(
        "binary",
        help="Firefox binary to execute")
    parser.add_argument(
        "-a", "--abort-token", action="append", default=list(),
        help="Scan the log for the given value and close browser on detection. " \
             "For example '-a ###!!! ASSERTION:' would be used to detect soft assertions.")
    parser.add_argument(
        "-d", "--dump", action="store_true",
        help="Display browser log on process exit")
    parser.add_argument(
        "-e", "--extension",
        help="Install the fuzzPriv extension (specify path to funfuzz/dom/extension)")
    parser.add_argument(
        "-g", "--gdb", action="store_true",
        help="Use GDB")
    parser.add_argument(
        "-l", "--log",
        help="log file name")
    parser.add_argument(
        "-m", "--memory", type=int,
        help="Process memory limit in MBs (Requires psutil)")
    parser.add_argument(
        "-p", "--prefs",
        help="prefs.js file to use")
    parser.add_argument(
        "-P", "--profile",
        help="Profile to use. (default: a temporary profile is created)")
    parser.add_argument(
        "--safe-mode", action="store_true",
        help="Launch browser in 'safe-mode'. WARNING: Launching in safe mode blocks with a " \
             "dialog that must be dismissed manually.")
    parser.add_argument(
        "-t", "--timeout", type=int, default=300,
        help="Number of seconds to wait for the browser to become " \
             "responsive after launching. (default: %(default)s)")
    parser.add_argument(
        "-u", "--url",
        help="Server URL or local file to load.")
    parser.add_argument(
        "--valgrind", action="store_true",
        help="Use valgrind")
    parser.add_argument(
        "-v", "--verbose", action="store_true",
        help="Output includes debug prints")
    parser.add_argument(
        "--xvfb", action="store_true",
        help="Use xvfb (Linux only)")
    return parser.parse_args(argv)


def main(argv=None):
    args = _parse_args(argv)

    # set output verbosity
    if args.verbose or bool(os.getenv("DEBUG")):
        log_level = logging.DEBUG
        log_fmt = "%(levelname).1s %(name)s [%(asctime)s] %(message)s"
    else:
        log_level = logging.INFO
        log_fmt = "[%(asctime)s] %(message)s"
    logging.basicConfig(format=log_fmt, datefmt="%Y-%m-%d %H:%M:%S", level=log_level)

    ffp = FFPuppet(
        use_profile=args.profile,
        use_valgrind=args.valgrind,
        use_xvfb=args.xvfb,
        use_gdb=args.gdb)
    for a_token in args.abort_token:
        ffp.add_abort_token(a_token)

    try:
        ffp.launch(
            args.binary,
            location=args.url,
            launch_timeout=args.timeout,
            memory_limit=args.memory * 1024 * 1024 if args.memory else None,
            prefs_js=args.prefs,
            safe_mode=args.safe_mode,
            extension=args.extension)
        if args.prefs is not None and os.path.isfile(args.prefs):
            ffp.check_prefs(args.prefs)
        log.info("Running Firefox (pid: %d)...", ffp.get_pid())
        ffp.wait()
    except KeyboardInterrupt:
        log.info("Ctrl+C detected. Shutting down...")
    finally:
        ffp.close()
        log.info("Firefox process closed")
        output_log = open_unique()
        output_log.close()
        ffp.save_log(output_log.name)
        if args.dump:
            with open(output_log.name, "r") as log_fp:
                log.info("\n[Browser log start]\n%s\n[Browser log end]", log_fp.read())
        if args.log is not None:
            shutil.move(output_log.name, args.log)
        else:
            os.remove(output_log.name)
        ffp.clean_up()


if __name__ == "__main__":
    main()<|MERGE_RESOLUTION|>--- conflicted
+++ resolved
@@ -226,14 +226,11 @@
         if self._log is None or not os.path.isfile(self._log.name):
             return None
 
-<<<<<<< HEAD
-        self._log.flush()
-=======
+
         try:
             self._log.flush()
         except ValueError: # ignore exception if file is closed
             pass
->>>>>>> 841c40df
         with open(self._log.name, "rb") as logfp:
             if offset is not None:
                 logfp.seek(offset)
@@ -253,9 +250,7 @@
         return target_file
 
 
-<<<<<<< HEAD
-    def save_log(self, log_file, symbolize=True):
-=======
+
     def log_length(self):
         """
         Get the length of the current browser log.
@@ -276,7 +271,6 @@
 
 
     def save_log(self, log_file):
->>>>>>> 841c40df
         """
         The browser log will be saved to log_file.
         This should only be called after close().
