import errno
import logging
try:
    from http.server import HTTPServer, BaseHTTPRequestHandler
except ImportError:
    from BaseHTTPServer import HTTPServer, BaseHTTPRequestHandler
import os
import platform
import random
import shutil
import socket
import subprocess
import sys
import tempfile
import threading
import time
import unittest

from ffpuppet import FFPuppet, LaunchError, main


logging.basicConfig(level=logging.DEBUG if bool(os.getenv("DEBUG")) else logging.INFO)
log = logging.getLogger("ffp_test")

TESTFF_BIN = os.path.join("testff", "testff.exe") if sys.platform.startswith('win') else "testff.py"

class TestCase(unittest.TestCase):

    if sys.version_info.major == 2:

        def assertRegex(self, *args, **kwds):
            return self.assertRegexpMatches(*args, **kwds)

        def assertRaisesRegex(self, *args, **kwds):
            return self.assertRaisesRegexp(*args, **kwds)


def create_server(handler):
    "returns a server object, call shutdown when done"
    while True:
        try:
            httpd = HTTPServer(('127.0.0.1', random.randint(0x800, 0xFFFF)), handler)
        except socket.error as soc_e:
            if soc_e.errno == errno.EADDRINUSE: # Address already in use
                continue
            raise
        break
    def _srv_thread():
        try:
            httpd.serve_forever()
        finally:
            httpd.socket.close()
    thread = threading.Thread(target=_srv_thread)
    thread.start()
    # XXX: join the thread on shutdown() .. somehow
    return httpd


class PuppetTests(TestCase):

    def setUp(self):
        fd, self.tmpfn = tempfile.mkstemp()
        os.close(fd)

    def tearDown(self):
        if os.path.isfile(self.tmpfn):
            os.unlink(self.tmpfn)

    if sys.platform != 'win32':
        def test_0(self):
            "test that invalid executables raise the right exception"
            ffp = FFPuppet()
            try:
                with self.assertRaisesRegex(IOError, "is not an executable"):
                    ffp.launch(self.tmpfn)
            finally:
                ffp.clean_up()

    def test_1(self):
        "test basic launch and close"
        ffp = FFPuppet()
<<<<<<< HEAD
        self.assertEqual(ffp.launches, 0)
=======
        self.assertEqual(ffp.get_launch_count(), 0)
>>>>>>> 48098c54
        class _req_handler(BaseHTTPRequestHandler):
            def do_GET(self):
                self.send_response(200)
                self.end_headers()
                self.wfile.write(b"test")

        httpd = create_server(_req_handler)
        try:
            location = "http://127.0.0.1:%d" % httpd.server_address[1]
            ffp.launch(TESTFF_BIN, location=location)
<<<<<<< HEAD
            self.assertEqual(ffp.launches, 1)
=======
            self.assertEqual(ffp.get_launch_count(), 1)
>>>>>>> 48098c54
            self.assertEqual(ffp.wait(1), 0) # will close automatically
            ffp.close()
        finally:
            ffp.clean_up()
            httpd.shutdown()
        self.assertFalse(ffp.is_running())
        self.assertIsNone(ffp.wait())

    def test_2(self):
        "test crash on start"
        ffp = FFPuppet()
        with open(self.tmpfn, 'w') as prefs:
            prefs.write('//fftest_startup_crash\n')
        try:
            with self.assertRaisesRegex(LaunchError, "Failure during browser startup"):
                ffp.launch(TESTFF_BIN, prefs_js=self.tmpfn)
            self.assertEqual(ffp.wait(1), 1) # test crash returns 1
            ffp.close()
            ffp.save_log(self.tmpfn)
        finally:
            ffp.clean_up()

    def test_3(self):
        "test hang on start"
        ffp = FFPuppet()
        with open(self.tmpfn, 'w') as prefs:
            prefs.write('//fftest_hang\n')
        try:
            start = time.time()
            with self.assertRaisesRegex(LaunchError, "Launching browser timed out"):
                ffp.launch(TESTFF_BIN, prefs_js=self.tmpfn, launch_timeout=1)
            duration = time.time() - start
            ffp.close()
            ffp.save_log(self.tmpfn)
        finally:
            ffp.clean_up()
        self.assertGreater(duration, 9) # min launch_timeout is 10
        self.assertLess(duration, 60)

    def test_4(self):
        "test logging"
        ffp = FFPuppet()

        class _req_handler(BaseHTTPRequestHandler):
            def do_GET(self):
                self.send_response(200)
                self.end_headers()
                self.wfile.write(b"hello world")

        httpd = create_server(_req_handler)
        log_dir = tempfile.mkdtemp()
        try:
            location = "http://127.0.0.1:%d" % httpd.server_address[1]
            ffp.launch(TESTFF_BIN, location=location)
            ffp.wait()
            ffp.close()
            log_file = os.path.join(log_dir, "some_dir", "test_log.txt") # nonexistent directory
            ffp.save_log(log_file)
            self.assertTrue(os.path.isfile(log_file))
            with open(log_file) as log_fp:
                log = log_fp.read().splitlines()
            self.assertTrue(log[0].startswith('Launch command'))
            self.assertEqual(log[1:], ['', "hello world", "[Exit code: 0]"])
            log_file = "rel_test_path.txt" # save to cwd
            ffp.save_log(log_file)
            self.assertTrue(os.path.isfile(log_file))
            os.remove(log_file)
        finally:
            ffp.clean_up()
            httpd.shutdown()
            if os.path.isdir(log_dir):
                shutil.rmtree(log_dir)

    def test_5(self):
        "test get_pid()"
        ffp = FFPuppet()
        self.assertIsNone(ffp.get_pid())
        try:
            ffp.launch(TESTFF_BIN)
            self.assertGreater(ffp.get_pid(), 0)
            ffp.close()
        finally:
            ffp.clean_up()
        self.assertIsNone(ffp.get_pid())

    def test_6(self):
        "test is_running()"
        ffp = FFPuppet()
        self.assertFalse(ffp.is_running())
        try:
            ffp.launch(TESTFF_BIN)
            self.assertTrue(ffp.is_running())
            ffp.close()
            self.assertFalse(ffp.is_running())
        finally:
            ffp.clean_up()
        self.assertFalse(ffp.is_running())

    def test_7(self):
        "test wait()"
        ffp = FFPuppet()
        class _req_handler(BaseHTTPRequestHandler):
            def do_GET(self):
                self.send_response(200)
                self.end_headers()
                self.wfile.write(b"test")

        self.assertIsNone(ffp.wait())
        httpd = create_server(_req_handler)
        try:
            location = "http://127.0.0.1:%d" % httpd.server_address[1]
            ffp.launch(TESTFF_BIN, location=location)
            self.assertEqual(ffp.wait(5), 0)
            ffp.close()
        finally:
            ffp.clean_up()
            httpd.shutdown()
        self.assertIsNone(ffp.wait())


    def test_8(self):
        "test clone_log()"
        rnd_log = None
        ffp = FFPuppet()
        self.assertIsNone(ffp.clone_log(target_file=self.tmpfn))
        try:
            ffp.launch(TESTFF_BIN)
            # make sure logs are available
            self.assertEqual(ffp.clone_log(target_file=self.tmpfn), self.tmpfn)
            with open(self.tmpfn, "rb") as tmpfp:
                orig = tmpfp.read()
            self.assertEqual(ffp.clone_log(target_file=self.tmpfn, offset=10), self.tmpfn)
            self.assertGreater(len(orig), 10)
            with open(self.tmpfn, "rb") as tmpfp:
                self.assertEqual(tmpfp.read(), orig[10:])
            # grab log without giving a target file name
            rnd_log = ffp.clone_log()
            self.assertIsNotNone(rnd_log)
            ffp.close()
            # make sure logs are available
            self.assertEqual(ffp.clone_log(target_file=self.tmpfn), self.tmpfn)
            with open(self.tmpfn, "rb") as tmpfp:
                self.assertTrue(tmpfp.read().startswith(orig))
                self.assertGreater(tmpfp.tell(), len(orig))
        finally:
            ffp.clean_up()
            if rnd_log is not None and os.path.isfile(rnd_log):
                os.remove(rnd_log)
        # verify clean_up() removed the logs
        self.assertIsNone(ffp.clone_log(target_file=self.tmpfn))

    def test_9(self):
        "test hitting memory limit"
        ffp = FFPuppet()
        with open(self.tmpfn, 'w') as prefs:
            prefs.write('//fftest_memory\n')

        class _req_handler(BaseHTTPRequestHandler):
            def do_GET(self):
                self.send_response(200)
                self.end_headers()
                self.wfile.write(b"hello world")

        httpd = create_server(_req_handler)
        try:
            location = "http://127.0.0.1:%d" % httpd.server_address[1]
            ffp.launch(TESTFF_BIN, location=location, prefs_js=self.tmpfn, memory_limit=100)
            self.assertIsNotNone(ffp.wait(60))
        finally:
            ffp.close()
            ffp.save_log(self.tmpfn)
            ffp.clean_up()
            httpd.shutdown()
        with open(self.tmpfn, "r") as fp:
            self.assertRegex(fp.read(), "MEMORY_LIMIT_EXCEEDED")

    def test_10(self):
        "test calling launch() multiple times"
        ffp = FFPuppet()
        class _req_handler(BaseHTTPRequestHandler):
            def do_GET(self):
                self.send_response(200)
                self.end_headers()
                self.wfile.write(b"hello world")

        httpd = create_server(_req_handler)
        try:
            location = "http://127.0.0.1:%d" % httpd.server_address[1]
            for _ in range(10):
                ffp.launch(TESTFF_BIN, location=location)
                ffp.close()
            # call 2x without calling launch
            ffp.launch(TESTFF_BIN, location=location)
            with self.assertRaisesRegex(LaunchError, "Process is already running"):
                ffp.launch(TESTFF_BIN, location=location)
        finally:
            ffp.close()
            ffp.clean_up()
            httpd.shutdown()

    def test_11(self):
        "test abort tokens via detect_soft_assertions"
        with open(self.tmpfn, 'w') as prefs:
            prefs.write('//fftest_soft_assert\n')
        ffp = FFPuppet()
        ffp.add_abort_token("###!!! ASSERTION:")
        class _req_handler(BaseHTTPRequestHandler):
            def do_GET(self):
                self.send_response(200)
                self.end_headers()
                self.wfile.write(b"hello world")

        httpd = create_server(_req_handler)
        try:
            location = "http://127.0.0.1:%d" % httpd.server_address[1]
            ffp.launch(TESTFF_BIN, location=location, prefs_js=self.tmpfn)
            self.assertIsNotNone(ffp.wait(5))
        finally:
            ffp.close()
            ffp.save_log(self.tmpfn)
            ffp.clean_up()
            httpd.shutdown()
        with open(self.tmpfn, "r") as fp:
            self.assertRegex(fp.read(), "TOKEN_LOCATED")

    def test_12(self):
        "test using an existing profile directory"
        prf_dir = tempfile.mkdtemp()
        ffp = FFPuppet(use_profile=prf_dir)
        try:
            ffp.launch(TESTFF_BIN)
            ffp.close()
        finally:
            ffp.clean_up()
            self.assertTrue(os.path.isdir(prf_dir))
            shutil.rmtree(prf_dir)

    def test_13(self):
        "test calling close() and clean_up() in mutliple states"
        ffp = FFPuppet()
        ffp.close()
        try:
            ffp.launch(TESTFF_BIN)
            ffp.close()
            ffp.clean_up()
            ffp.close()
        finally:
            ffp.clean_up()

    def test_14(self):
        "test manually setting ASAN_SYMBOLIZER_PATH"
        os.environ["ASAN_SYMBOLIZER_PATH"] = "foo/bar"
        ffp = FFPuppet()
        env = ffp.get_environ("fake/bin/path")
        ffp.clean_up()
        os.environ.pop("ASAN_SYMBOLIZER_PATH", None)
        self.assertEqual(env["ASAN_SYMBOLIZER_PATH"], "foo/bar")

    def test_15(self):
        "test automatically using bundled llvm-symbolizer"
        test_bin = "llvm-symbolizer.exe" if sys.platform.startswith('win') else "llvm-symbolizer"
        test_dir = tempfile.mkdtemp()
        with open(os.path.join(test_dir, test_bin), "w") as fp:
            fp.write("test")
        ffp = FFPuppet()
        env = ffp.get_environ(os.path.join(test_dir, "fake_bin"))
        ffp.clean_up()
        shutil.rmtree(test_dir)
        self.assertIn("ASAN_SYMBOLIZER_PATH", env)
        self.assertEqual(env["ASAN_SYMBOLIZER_PATH"], os.path.join(test_dir, test_bin))

    def test_16(self):
        "test launching under Xvfb"
        ffp = None
        if platform.system().lower() != "linux":
            with self.assertRaisesRegex(EnvironmentError, "Xvfb is only supported on Linux"):
                ffp = FFPuppet(use_xvfb=True)
        else:
            ffp = FFPuppet(use_xvfb=True)
        if ffp is not None:
            ffp.clean_up()

    def test_17(self):
        "test passing a file and a non existing file to launch() via location"
        ffp = FFPuppet()
        try:
            with self.assertRaisesRegex(IOError, "Cannot find"):
                ffp.launch(TESTFF_BIN, location="fake_file.none")
            ffp.close()
            with tempfile.NamedTemporaryFile() as test_fp:
                test_fp.write(b"test")
                test_fp.seek(0)
                ffp.launch(TESTFF_BIN, location=test_fp.name)
        finally:
            ffp.clean_up()

    def test_18(self):
        "test passing nonexistent file to launch() via prefs_js"
        ffp = FFPuppet()
        try:
            with self.assertRaisesRegex(IOError, "prefs.js file does not exist"):
                ffp.launch(TESTFF_BIN, prefs_js="fake_file.js")
        finally:
            ffp.clean_up()

    if sys.platform != 'win32': # GDB work untested on windows
        def test_19(self):
            "test launching with gdb"
            ffp = FFPuppet(use_gdb=True)
            try:
                bin_path = subprocess.check_output(["which", "echo"]).strip()
                if not isinstance(bin_path, str):
                    bin_path = bin_path.decode() # python 3 compatibility
                # launch will fail b/c 'echo' will exit right away but that's fine
                with self.assertRaisesRegex(LaunchError, "Failure during browser startup"):
                    self.assertEqual(ffp.launch(bin_path), 0)
                ffp.close()
                ffp.save_log(self.tmpfn)
                with open(self.tmpfn, "r") as log_fp:
                    log_data = log_fp.read()
                # verify GDB ran and executed the script
                self.assertRegexpMatches(log_data, r"[Inferior \d+ (process \d+) exited with code \d+]")
                self.assertRegexpMatches(log_data, r"\+quit_with_code")
            finally:
                ffp.clean_up()

    def test_20(self):
        "test create_profile()"
        with self.assertRaisesRegex(IOError, "Cannot find template profile: 'fake_dir'"):
            FFPuppet.create_profile(template="fake_dir")

        with self.assertRaisesRegex(IOError, "prefs.js file does not exist: 'fake_prefs'"):
            FFPuppet.create_profile(prefs_js="fake_prefs")

        # only the fuzzPriv ext is supported atm and support will be removed in the future
        with self.assertRaisesRegex(RuntimeError, "Unknown extension: 'fake_ext'"):
            FFPuppet.create_profile(extension="fake_ext")

        # try creating a profile from scratch, does nothing but create a directory to be populated
        prof = FFPuppet.create_profile()
        self.assertTrue(os.path.isdir(prof))
        contents = os.listdir(prof)
        shutil.rmtree(prof)
        self.assertEqual(len(contents), 0)

        # create dummy profile
        prf_dir = tempfile.mkdtemp()
        invalid_js = os.path.join(prf_dir, "Invalidprefs.js")
        with open(invalid_js, "w") as fp:
            fp.write("blah!")
        # try creating a profile from a template
        prof = FFPuppet.create_profile(prefs_js=self.tmpfn, template=prf_dir)
        shutil.rmtree(prf_dir)
        self.assertTrue(os.path.isdir(prof))
        contents = os.listdir(prof)
        shutil.rmtree(prof)
        self.assertIn("prefs.js", contents)
        self.assertIn("times.json", contents)
        self.assertNotIn("Invalidprefs.js", contents)

    def test_21(self):
        "test calling save_log() before close()"
        ffp = FFPuppet()

        class _req_handler(BaseHTTPRequestHandler):
            def do_GET(self):
                self.send_response(200)
                self.end_headers()
                self.wfile.write(b"hello world")

        httpd = create_server(_req_handler)
        try:
            location = "http://127.0.0.1:%d" % httpd.server_address[1]
            ffp.launch(TESTFF_BIN, location=location)
            with self.assertRaisesRegex(RuntimeError, "Log is still in use.+"):
                ffp.save_log(self.tmpfn)
        finally:
            ffp.clean_up()
            httpd.shutdown()

    def test_22(self):
        "test launching with Valgrind"
        if sys.platform.startswith('win'):
            with self.assertRaisesRegex(EnvironmentError, "Valgrind is not supported on Windows"):
                FFPuppet(use_valgrind=True)
        else:
            ffp = FFPuppet(use_valgrind=True)
            try:
                bin_path = subprocess.check_output(["which", "echo"]).strip()
                if not isinstance(bin_path, str):
                    bin_path = bin_path.decode() # python 3 compatibility
                # launch will fail b/c 'echo' will exit right away but that's fine
                with self.assertRaisesRegex(LaunchError, "Failure during browser startup"):
                    self.assertEqual(ffp.launch(bin_path), 0)
                ffp.close()
                ffp.save_log(self.tmpfn)
                with open(self.tmpfn, "r") as log_fp:
                    log_data = log_fp.read()
                # verify Valgrind ran and executed the script
                self.assertRegexpMatches(log_data, r"valgrind -q")
                self.assertRegexpMatches(log_data, r"\[Exit code: 0\]")
            finally:
                ffp.clean_up()

    def test_23(self):
        "test check_prefs()"
        with open(self.tmpfn, 'w') as prefs_fp: # browser prefs.js dummy
            prefs_fp.write('// comment line\n')
            prefs_fp.write('# comment line\n')
            prefs_fp.write(' \n\n')
            prefs_fp.write('user_pref("a.a", 0);\n')
            prefs_fp.write('user_pref("a.b", "test");\n')
            prefs_fp.write('user_pref("a.c", true);\n')
        ffp = FFPuppet()
        self.assertFalse(ffp.check_prefs(self.tmpfn)) # test with profile == None
        try:
            fd, custom_prefs = tempfile.mkstemp()
            os.close(fd)
            with open(custom_prefs, 'w') as prefs_fp: # custom prefs.js
                prefs_fp.write('// comment line\n')
                prefs_fp.write('# comment line\n')
                prefs_fp.write('/* comment block.\n')
                prefs_fp.write('*\n')
                prefs_fp.write(' \n\n')
                prefs_fp.write('user_pref("a.a", 0); // test comment\n')
                prefs_fp.write('user_pref("a.c", true);\n')
            ffp.launch(TESTFF_BIN, prefs_js=self.tmpfn)
            self.assertTrue(ffp.check_prefs(custom_prefs))
            # test detects missing prefs
            with open(custom_prefs, 'w') as prefs_fp: # custom prefs.js
                prefs_fp.write('user_pref("a.a", 0);\n')
                prefs_fp.write('user_pref("b.a", false);\n')
            self.assertFalse(ffp.check_prefs(custom_prefs))
        finally:
            ffp.clean_up()
            os.remove(custom_prefs)

    def test_24(self):
        "test detecting invalid prefs file"
        class _req_handler(BaseHTTPRequestHandler):
            def do_GET(self):
                self.send_response(200)
                self.end_headers()
                self.wfile.write(b"test")
        with open(self.tmpfn, 'w') as prefs_fp:
            prefs_fp.write('//fftest_invalid_js\n')
        httpd = create_server(_req_handler)
        ffp = FFPuppet()
        try:
            location = "http://127.0.0.1:%d" % httpd.server_address[1]
            with self.assertRaisesRegex(LaunchError, "'.+?' is invalid"):
                ffp.launch(TESTFF_BIN, prefs_js=self.tmpfn, location=location)
        finally:
            ffp.clean_up()
            httpd.shutdown()

    def test_25(self):
        "test log_length()"
        ffp = FFPuppet()
        self.assertEqual(ffp.log_length(), 0)
        try:
            ffp.launch(TESTFF_BIN)
            self.assertGreater(ffp.log_length(), 0)
            ffp.close()
            self.assertGreater(ffp.log_length(), 0)
        finally:
            ffp.clean_up()
        # verify clean_up() removed the logs
        self.assertEqual(ffp.log_length(), 0)


class ScriptTests(TestCase):
    def test_01(self):
        "test calling main with '-h'"
        with self.assertRaisesRegex(SystemExit, "0"):
            main(["-h"])

    def test_02(self):
        "test calling main with test binary/script"
        fd, log = tempfile.mkstemp()
        os.close(fd)
        os.remove(log)
        fd, prefs = tempfile.mkstemp()
        os.close(fd)
        try:
            main([TESTFF_BIN, "-l", log, "-d", "-p", prefs])
            self.assertTrue(os.path.isfile(log))
        finally:
            if os.path.isfile(log):
                os.remove(log)
            if os.path.isfile(prefs):
                os.remove(prefs)<|MERGE_RESOLUTION|>--- conflicted
+++ resolved
@@ -79,11 +79,7 @@
     def test_1(self):
         "test basic launch and close"
         ffp = FFPuppet()
-<<<<<<< HEAD
-        self.assertEqual(ffp.launches, 0)
-=======
         self.assertEqual(ffp.get_launch_count(), 0)
->>>>>>> 48098c54
         class _req_handler(BaseHTTPRequestHandler):
             def do_GET(self):
                 self.send_response(200)
@@ -94,11 +90,7 @@
         try:
             location = "http://127.0.0.1:%d" % httpd.server_address[1]
             ffp.launch(TESTFF_BIN, location=location)
-<<<<<<< HEAD
-            self.assertEqual(ffp.launches, 1)
-=======
             self.assertEqual(ffp.get_launch_count(), 1)
->>>>>>> 48098c54
             self.assertEqual(ffp.wait(1), 0) # will close automatically
             ffp.close()
         finally:
