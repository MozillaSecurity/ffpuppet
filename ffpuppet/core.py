--- conflicted
+++ resolved
@@ -36,7 +36,6 @@
 __all__ = ("FFPuppet", "LaunchError")
 
 
-<<<<<<< HEAD
 def open_unique(mode="w"):
     """
     Create and open a unique file.
@@ -81,8 +80,6 @@
         raise  # pylint: disable=misplaced-bare-raise
 
 
-=======
->>>>>>> b133f746
 class LaunchError(Exception):
     pass
 
